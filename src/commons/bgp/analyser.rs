--- conflicted
+++ resolved
@@ -43,13 +43,8 @@
 
     pub async fn update(&self) -> Result<bool, BgpAnalyserError> {
         if let Some(loader) = &self.dumploader {
-<<<<<<< HEAD
             let mut seen = self.seen.write().await;
-            if let Some(last_time) = seen.last_updated() {
-=======
-            let mut seen = self.seen.write().unwrap();
             if let Some(last_time) = seen.last_checked() {
->>>>>>> c194aa0a
                 if (last_time + Duration::minutes(BGP_RIS_REFRESH_MINUTES)) > Time::now() {
                     trace!("Will not check BGP Ris Dumps until the refresh interval has passed");
                     return Ok(false); // no need to update yet
@@ -74,17 +69,13 @@
         let seen = self.seen.read().await;
         let mut entries = vec![];
 
-<<<<<<< HEAD
         let roas: Vec<RoaDefinition> = roas
             .iter()
             .filter(|roa| scope.contains_roa_address(&roa.as_roa_ip_address()))
             .cloned()
             .collect();
 
-        if seen.last_updated().is_none() {
-=======
         if seen.last_checked().is_none() {
->>>>>>> c194aa0a
             // nothing to analyse, just push all ROAs as 'no announcement info'
             for roa in roas {
                 entries.push(BgpAnalysisEntry::roa_no_announcement_info(roa));
@@ -317,19 +308,11 @@
 
         let analyser = BgpAnalyser::new(true, bgp_risdump_v4_uri, bgp_risdump_v6_uri);
 
-<<<<<<< HEAD
         assert!(analyser.seen.read().await.is_empty());
-        assert!(analyser.seen.read().await.last_updated().is_none());
+        assert!(analyser.seen.read().await.last_checked().is_none());
         analyser.update().await.unwrap();
         assert!(!analyser.seen.read().await.is_empty());
-        assert!(analyser.seen.read().await.last_updated().is_some());
-=======
-        assert!(analyser.seen.read().unwrap().is_empty());
-        assert!(analyser.seen.read().unwrap().last_checked().is_none());
-        analyser.update().await.unwrap();
-        assert!(!analyser.seen.read().unwrap().is_empty());
-        assert!(analyser.seen.read().unwrap().last_checked().is_some());
->>>>>>> c194aa0a
+        assert!(analyser.seen.read().await.last_checked().is_some());
     }
 
     #[tokio::test]
