--- conflicted
+++ resolved
@@ -12,25 +12,13 @@
     uri,
 };
 
-use crate::{commons::{
-        api::{
+use crate::{commons::{api::{
             rrdp::{Delta, Notification, PublishElement, RrdpSession, Snapshot, SnapshotRef},
             Handle, HexEncodedHash, PublisherHandle, RepositoryHandle,
-        },
-        crypto::IdCert,
-        eventsourcing::{
+        }, crypto::IdCert, eventsourcing::{
             Aggregate, AggregateStore, CommandKey, KeyStoreKey, KeyValueStore, StoredEvent,
             StoredValueInfo,
-        },
-<<<<<<< HEAD
-        util::KrillVersion,
-    },
-    constants::{PUBSERVER_CONTENT_DIR, PUBSERVER_DFLT, PUBSERVER_DIR, REPOSITORY_RRDP_DIR},
-    daemon::config::Config,
-    pubd::{
-=======
-    }, constants::{KRILL_VERSION, PUBSERVER_CONTENT_DIR, PUBSERVER_DFLT, PUBSERVER_DIR, REPOSITORY_RRDP_DIR}, daemon::config::Config, pubd::{
->>>>>>> d6c03b6f
+        }, util::KrillVersion}, constants::{KRILL_VERSION, PUBSERVER_CONTENT_DIR, PUBSERVER_DFLT, PUBSERVER_DIR, REPOSITORY_RRDP_DIR}, daemon::config::Config, pubd::{
         PublisherStats, RepoStats, RepositoryAccess, RepositoryAccessInitDetails, RepositoryContent, RrdpServer,
         RrdpSessionReset, RrdpUpdate, RsyncdStore,
     }, upgrades::{UpgradeError, UpgradeResult, UpgradeStore, MIGRATION_SCOPE}};
