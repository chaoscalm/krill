use std::{collections::HashMap, str::FromStr, sync::Arc};

use chrono::Duration;

use rpki::{
    repository::{crl::Crl, crypto::KeyIdentifier, manifest::Manifest, x509::Time},
    uri,
};

use crate::{
    commons::{
        api::{
            ChildHandle, Handle, HexEncodedHash, IssuanceRequest, IssuedCert, ObjectName, ParentHandle, RcvdCert,
            RepoInfo, RepositoryContact, ResourceClassName, ResourceSet, Revocation, RevocationRequest, Revocations,
            RoaAggregateKey, StorableCaCommand, StoredEffect, TaCertDetails,
        },
        crypto::{IdCert, KrillSigner},
        eventsourcing::{Aggregate, AggregateStore, CommandKey, KeyStoreKey, KeyValueStore, StoredValueInfo},
        remote::rfc8183,
    },
    constants::{CASERVER_DIR, KRILL_VERSION},
    daemon::{
        ca::{
            self, ta_handle, BasicKeyObjectSet, CaEvt, CaEvtDet, CaObjects, CaObjectsStore, CurrentKeyObjectSet,
            IniDet, PublishedCert, PublishedRoa, ResourceClassKeyState, ResourceClassObjects, RouteAuthorization,
            StoredCaCommand,
        },
        config::Config,
    },
    pubd::RepositoryManager,
    upgrades::v0_9_0::{old_commands::*, old_events::*},
    upgrades::{PrepareUpgradeError, UpgradeMode, UpgradeResult, UpgradeStore},
};

/// Migrate the current objects for each CA into the CaObjectStore
pub struct CaObjectsMigration;

impl CaObjectsMigration {
<<<<<<< HEAD
    pub fn migrate(
        config: Arc<Config>,
        repo_manager: RepositoryManager,
        signer: Arc<KrillSigner>,
    ) -> UpgradeResult<()> {
=======
    pub fn prepare(mode: UpgradeMode, config: Arc<Config>, repo_manager: RepositoryManager) -> UpgradeResult<()> {
>>>>>>> 820f1c76
        let repo_manager = Arc::new(repo_manager);
        let current_kv_store = KeyValueStore::disk(&config.data_dir, CASERVER_DIR)?;
        let new_kv_store = KeyValueStore::disk(&config.upgrade_data_dir(), CASERVER_DIR)?;
        let new_agg_store = AggregateStore::<ca::CertAuth>::disk(&config.upgrade_data_dir(), CASERVER_DIR)?;

<<<<<<< HEAD
        if store.version_is_before(KrillVersion::release(0, 6, 0))? {
            Err(UpgradeError::custom("Cannot upgrade Krill installations from before version 0.6.0. Please upgrade to any version ranging from 0.6.0 to 0.8.1 first, and then upgrade to this version."))
        } else if store.version_is_before(KrillVersion::candidate(0, 9, 0, 1))? {
            info!("Krill version is older than 0.9.0-RC1, will now upgrade data structures.");

            // Populate object store which will contain all objects produced by CAs, while we are
            // at it.. return the information we will need in case we need to convert embedded child-parent
            // CA relationships to use RFC 6492.
            let derived_embedded_ca_info_map = Self::populate_ca_objects_store(config, repo_manager.clone(), signer)?;

            // Migrate existing CAs to the new data structure, commands and events
            CasStoreMigration {
                store,
                ca_store,
                repo_manager,
                derived_embedded_ca_info_map,
            }
            .migrate()
        } else {
            debug!("Krill is up to date, no CA data migration needed.");
            Ok(())
=======
        let signer = Arc::new(KrillSigner::build(&config.data_dir)?);

        info!("Prepare upgraded CA data structures.");

        // Populate object store which will contain all objects produced by CAs, while we are
        // at it.. return the information we will need in case we need to convert embedded child-parent
        // CA relationships to use RFC 6492.
        let derived_embedded_ca_info_map = Self::prepare_ca_objects_store(config, repo_manager.clone(), signer)?;

        // Migrate existing CAs to the new data structure, commands and events
        CasStoreMigration {
            current_kv_store,
            new_kv_store,
            new_agg_store,
            repo_manager,
            derived_embedded_ca_info_map,
>>>>>>> 820f1c76
        }
        .prepare_new_data(mode)
    }

    fn prepare_ca_objects_store(
        config: Arc<Config>,
        repo_manager: Arc<RepositoryManager>,
        signer: Arc<KrillSigner>,
    ) -> UpgradeResult<HashMap<Handle, DerivedEmbeddedCaMigrationInfo>> {
        // Read all CAS based on snapshots and events, using the pre-0_9_0 data structs
        // which are preserved here.
        info!("Populate the CA Objects Store introduced in Krill 0.9.0");
        let store = AggregateStore::<OldCertAuth>::disk(&config.data_dir, CASERVER_DIR)?;

        let ca_objects_store =
            CaObjectsStore::disk(&config.upgrade_data_dir(), config.issuance_timing.clone(), signer)?;

        let mut res = HashMap::new();

        let cas = store.list()?;
        info!("Will migrate data for {} CAs", cas.len());

        for ca_handle in cas {
            let ca = store.get_latest(&ca_handle)?;

            let objects = ca.ca_objects(repo_manager.as_ref())?;

            ca_objects_store.put_ca_objects(&ca_handle, &objects)?;

            res.insert(ca_handle, Self::derived_embedded_ca_info(ca, &config));
        }

        info!("Done populating the CA Objects Store");

        Ok(res)
    }

    fn derived_embedded_ca_info(ca: Arc<OldCertAuth>, config: &Config) -> DerivedEmbeddedCaMigrationInfo {
        let service_uri = format!("{}rfc6492/{}", config.service_uri().to_string(), ca.handle);
        let service_uri = uri::Https::from_string(service_uri).unwrap();
        let service_uri = rfc8183::ServiceUri::Https(service_uri);

        let child_request = rfc8183::ChildRequest::new(ca.handle.clone(), ca.id.cert.clone());
        let parent_responses = ca
            .children
            .keys()
            .map(|child_handle| {
                (
                    child_handle.clone(),
                    rfc8183::ParentResponse::new(
                        None,
                        ca.id.cert.clone(),
                        ca.handle.clone(),
                        child_handle.clone(),
                        service_uri.clone(),
                    ),
                )
            })
            .collect();

        DerivedEmbeddedCaMigrationInfo {
            child_request,
            parent_responses,
        }
    }
}

/// Migrate pre 0.9 commands and events for CAs
struct CasStoreMigration {
    current_kv_store: KeyValueStore,
    new_kv_store: KeyValueStore,
    new_agg_store: AggregateStore<ca::CertAuth>,
    repo_manager: Arc<RepositoryManager>,
    derived_embedded_ca_info_map: HashMap<Handle, DerivedEmbeddedCaMigrationInfo>,
}

impl UpgradeStore for CasStoreMigration {
    fn needs_migrate(&self) -> Result<bool, PrepareUpgradeError> {
        unreachable!("checked directly on keystore")
    }

    fn prepare_new_data(&self, mode: UpgradeMode) -> Result<(), PrepareUpgradeError> {
        // check existing version, wipe if needed
        self.preparation_store_prepare()?;

        info!("Upgrade CA command and event data to Krill version {}", KRILL_VERSION);

        let dflt_actor = "krill".to_string();

        // For each CA:
        for scope in self.current_kv_store.scopes()? {
            // Getting the Handle should never fail, but if it does then we should bail out asap.
            let handle = Handle::from_str(&scope)
                .map_err(|_| PrepareUpgradeError::Custom(format!("Found invalid CA handle '{}'", scope)))?;

            // Get the info from the current store to see where we are
            let mut data_upgrade_info = self.data_upgrade_info(&scope)?;

            // Get the list of commands to prepare, starting with the last_command we got to (may be 0)
            let old_cmd_keys = self.command_keys(&scope, data_upgrade_info.last_command)?;

            // Migrate the initialisation event, if not done in a previous run. This
            // is a special event that has no command, so we need to do this separately.
            if data_upgrade_info.last_event == 0 {
                // Make a new init event.
                let init_key = Self::event_key(&scope, 0);

                let old_init: OldCaIni = self.get(&init_key)?;
                let (id, _, old_ini_det) = old_init.unpack();
                let (rfc_8183_id, repo_opt, ta_opt) = old_ini_det.unpack();
                let ini = IniDet::new(&id, rfc_8183_id.into());
                self.new_kv_store.store(&init_key, &ini)?;

                // If the CA was initialized as a trust anchor, then we refuse to upgrade.
                // This can only happen if this is a very old test system. People will need
                // to set up a new test system instead.
                if ta_opt.is_some() {
                    return Err(PrepareUpgradeError::custom(
                        "This Krill instance is set up as a test system, using a Trust Anchor, which cannot be migrated.",
                    ));
                }

                // If the CA was initialized with an embedded repository, then make sure that
                // we generate a command + events to update the repository to the 'local' RFC 8181
                // version of this repository.
                if repo_opt.is_some() {
                    debug!("Converting CA '{}' to use local repository using RFC 8181", scope);

                    // Get the time to use if we need to inject commands and events for the init
                    // event, based on the first recorded time in command keys.
                    let time_for_init_command = match old_cmd_keys.first() {
                        Some(first_command) => {
                            let old_cmd: OldStoredCaCommand = self.get(first_command)?;
                            old_cmd.time
                        }
                        None => Time::now(),
                    };

                    let repo_response = self.repo_manager.repository_response(&id)?;

                    let contact = RepositoryContact::new(repo_response);
                    let service_uri = contact.service_uri().clone();

                    data_upgrade_info.last_event += 1;
                    data_upgrade_info.last_command += 1;

                    let event = CaEvt::new(&id, data_upgrade_info.last_event, CaEvtDet::RepoUpdated { contact });
                    let event_key = Self::event_key(&scope, data_upgrade_info.last_event);
                    self.new_kv_store.store(&event_key, &event)?;

                    let cmd = StoredCaCommand::new(
                        dflt_actor.clone(),
                        time_for_init_command,
                        id,
                        data_upgrade_info.last_event,
                        data_upgrade_info.last_command,
                        StorableCaCommand::RepoUpdate { service_uri },
                        StoredEffect::Success { events: vec![1] },
                    );
                    let cmd_key = CommandKey::for_stored(&cmd);
                    let cmd_keystore_key = KeyStoreKey::scoped(scope.clone(), format!("{}.json", cmd_key));

                    self.new_kv_store.store(&cmd_keystore_key, &cmd)?;
                }
            }

            let total_commands = old_cmd_keys.len();
            if data_upgrade_info.last_command == 0 {
                info!("Will migrate {} commands for CA '{}'", total_commands, scope);
            } else {
                info!(
                    "Will resume migration of {} remaining commands for CA '{}'",
                    total_commands, scope
                );
            }

            let mut total_migrated = 0;
            let time_started = Time::now();

            for old_cmd_key in old_cmd_keys {
                // Do the migration counter first, so that we can just call continue when we need to skip commands
                total_migrated += 1;
                if total_migrated % 100 == 0 {
                    // ETA:
                    //  - (total_migrated / (now - started)) * total
                    let mut time_passed = (Time::now().timestamp() - time_started.timestamp()) as usize;
                    if time_passed == 0 {
                        time_passed = 1; // avoid divide by zero.. we are doing approximate estimates here
                    }
                    let migrated_per_second: f64 = total_migrated as f64 / time_passed as f64;
                    let expected_seconds = (total_commands as f64 / migrated_per_second) as i64;
                    let eta = time_started + Duration::seconds(expected_seconds);
                    info!(
                        "  migrated {} commands, expect to finish: {}",
                        total_migrated,
                        eta.to_rfc3339()
                    );
                }

                // Read and parse the old command.
                let mut old_cmd: OldStoredCaCommand = self.get(&old_cmd_key)?;

                // Migrate events
                match &old_cmd.effect {
                    OldStoredEffect::Error(_) => {
                        // no events to migrate, but we will migrate the command and effect below.
                    }
                    OldStoredEffect::Events(evt_versions) => {
                        // Command was a success.
                        //
                        // Check each of these events and migrate them to 0.9.0 if applicable.
                        //
                        // In particular, 'ObjectSetUpdated' is not handled this way anymore and won't be migrated. Object
                        // updates are not stored as events and no longer kept in the [`CertAuth`] aggregate. The current set
                        // of objects is kept in the [`CaObjectsStore`] instead. This component also takes care of regenerating
                        // a new Manifest and CRL when the time comes to re-publish - without resulting in lots of event history.
                        //
                        // Note that delegated certificates and RPKI signed objects such as ROAs are historically important, and
                        // they *are* tracked through events which are also migrated. In other words.. while the history on
                        // simple re-publication events without any semantic changes is discarded *by design*, we keep the
                        // important stuff.
                        debug!("  command: {}", old_cmd_key);

                        let mut events = vec![];

                        for v in evt_versions {
                            let old_event_key = Self::event_key(&scope, *v);
                            debug!("  +- event: {}", old_event_key);

                            let old_evt: OldCaEvt = self.current_kv_store.get(&old_event_key)?.ok_or_else(|| {
                                PrepareUpgradeError::Custom(format!("Cannot parse old event: {}", old_event_key))
                            })?;

                            if old_evt.needs_migration() {
                                // track event number
                                data_upgrade_info.last_event += 1;
                                events.push(data_upgrade_info.last_event);

                                // create and store migrated event
                                let migrated_event = old_evt.into_stored_ca_event(
                                    data_upgrade_info.last_event,
                                    &self.repo_manager,
                                    &self.derived_embedded_ca_info_map,
                                )?;
                                debug!("     +- created migrated event");
                                let key = KeyStoreKey::scoped(
                                    scope.to_string(),
                                    format!("delta-{}.json", data_upgrade_info.last_event),
                                );
                                debug!("     +- will save as: {}", key);
                                self.new_kv_store.store(&key, &migrated_event)?;
                                debug!("     +- saved");
                            } else {
                                debug!("     +- no need to migrate");
                            }
                        }

                        if events.is_empty() {
                            // This command has become a no-op for Krill 0.9.x and will not be migrated.
                            // Move on to the next item in the loop.
                            continue;
                        }

                        old_cmd.set_events(events);
                    }
                }

                // Update the data_upgrade_info for progress tracking
                data_upgrade_info.last_command += 1;
                data_upgrade_info.last_update = old_cmd.time;

                // Migrate the command
                {
                    old_cmd.version = data_upgrade_info.last_event + 1;
                    old_cmd.sequence = data_upgrade_info.last_command;

                    let migrated_cmd =
                        old_cmd.into_ca_command(&self.repo_manager, &self.derived_embedded_ca_info_map)?;
                    let cmd_key = CommandKey::for_stored(&migrated_cmd);
                    let key = KeyStoreKey::scoped(scope.clone(), format!("{}.json", cmd_key));

                    self.new_kv_store.store(&key, &migrated_cmd)?;
                }

                // Save data_upgrade_info in case the migration is stopped
                self.update_data_upgrade_info(&scope, &data_upgrade_info)?;
            }

            info!("Finished migrating commands for CA '{}'", scope);

            // Create a new info file for the new aggregate repository
            {
                let info = StoredValueInfo::from(&data_upgrade_info);
                let info_key = KeyStoreKey::scoped(scope.clone(), "info.json".to_string());
                self.new_kv_store.store(&info_key, &info)?;
            }

            // Verify migration
            info!("Will verify the migration by rebuilding CA '{}' events", &scope);
            let ca = self.new_agg_store.get_latest(&handle).map_err(|e| {
                PrepareUpgradeError::Custom(format!(
                    "Could not rebuild state after migrating CA '{}'! Error was: {}.",
                    handle, e
                ))
            })?;

            // Store snapshot to avoid having to re-process the deltas again in future
            self.new_agg_store.store_snapshot(&handle, ca.as_ref()).map_err(|e| {
                PrepareUpgradeError::Custom(format!(
                    "Could not save snapshot for CA '{}' after migration! Disk full?!? Error was: {}.",
                    handle, e
                ))
            })?;

            info!("Verified migration of CA '{}'", handle);
        }

        match mode {
            UpgradeMode::PrepareOnly => {
                info!(
                    "Prepared migrating CAs to Krill version {}. Will save progress for final upgrade when Krill restarts.",
                    KRILL_VERSION
                );
            }
            UpgradeMode::PrepareToFinalise => {
                info!("Prepared migrating CAs to Krill version {}.", KRILL_VERSION);

                // For each CA clean up the saved data upgrade info file.
                for scope in self.current_kv_store.scopes()? {
                    self.remove_data_upgrade_info(&scope)?;
                }
            }
        }

        Ok(())
    }

    fn deployed_store(&self) -> &KeyValueStore {
        &self.current_kv_store
    }

    fn preparation_store(&self) -> &KeyValueStore {
        &self.new_kv_store
    }
}

#[derive(Clone, Debug, Deserialize, Serialize)]
struct OldCertAuth {
    handle: Handle,
    version: u64,

    id: Rfc8183Id, // Used for RFC 6492 (up-down) and RFC 8181 (publication)

    repository: Option<OldRepositoryContact>,
    repository_pending_withdraw: Option<OldRepositoryContact>,

    parents: HashMap<ParentHandle, OldParentCaContact>,

    next_class_name: u32,
    resources: HashMap<ResourceClassName, OldResourceClass>,

    children: HashMap<ChildHandle, OldChildDetails>,
    routes: OldRoutes,
}

impl Aggregate for OldCertAuth {
    type Command = OldStoredCaCommand;
    type StorableCommandDetails = OldStorableCaCommand;
    type Event = OldCaEvt;
    type InitEvent = OldCaIni;
    type Error = PrepareUpgradeError;

    fn init(event: Self::InitEvent) -> Result<Self, Self::Error> {
        let (handle, _version, details) = event.unpack();
        let (id, repo_info, ta_opt) = details.unpack();

        let mut parents = HashMap::new();
        let mut resources = HashMap::new();
        let mut next_class_name = 0;

        let children = HashMap::new();
        let routes = OldRoutes::default();

        if let Some(ta_details) = ta_opt {
            let key_id = ta_details.cert().subject_key_identifier();
            parents.insert(ta_handle(), OldParentCaContact::Ta(ta_details));

            let rcn = ResourceClassName::from(next_class_name);
            next_class_name += 1;
            resources.insert(rcn.clone(), OldResourceClass::for_ta(rcn, key_id));
        }

        let repository = repo_info.map(OldRepositoryContact::embedded);

        Ok(OldCertAuth {
            handle,
            version: 1,

            id,

            repository,
            repository_pending_withdraw: None,

            parents,

            next_class_name,
            resources,

            children,

            routes,
        })
    }

    fn version(&self) -> u64 {
        self.version
    }

    fn apply(&mut self, event: Self::Event) {
        self.version += 1;
        match event.into_details() {
            //-----------------------------------------------------------------------
            // Being a trust anchor
            //-----------------------------------------------------------------------
            OldCaEvtDet::TrustAnchorMade(details) => {
                let key_id = details.cert().subject_key_identifier();
                self.parents.insert(ta_handle(), OldParentCaContact::Ta(details));
                let rcn = ResourceClassName::from(self.next_class_name);
                self.next_class_name += 1;
                self.resources
                    .insert(rcn.clone(), OldResourceClass::for_ta(rcn, key_id));
            }

            //-----------------------------------------------------------------------
            // Being a parent
            //-----------------------------------------------------------------------
            OldCaEvtDet::ChildAdded(child, details) => {
                self.children.insert(child, details);
            }
            OldCaEvtDet::ChildCertificateIssued(child, rcn, ki) => {
                self.children.get_mut(&child).unwrap().add_issue_response(rcn, ki);
            }

            OldCaEvtDet::ChildKeyRevoked(child, rcn, ki) => {
                self.resources.get_mut(&rcn).unwrap().key_revoked(&ki);

                self.children.get_mut(&child).unwrap().add_revoke_response(ki);
            }

            OldCaEvtDet::ChildCertificatesUpdated(rcn, updates) => {
                let rc = self.resources.get_mut(&rcn).unwrap();
                let (issued, removed) = updates.unpack();
                for iss in issued {
                    rc.certificate_issued(iss)
                }
                for rem in removed {
                    rc.key_revoked(&rem);

                    // This loop is inefficient, but certificate revocations are not that common, so it's
                    // not a big deal. Tracking this better would require that track the child handle somehow.
                    // That is a bit hard when this revocation is the result from a republish where we lost
                    // all resources delegated to the child.
                    for child in self.children.values_mut() {
                        if child.is_issued(&rem) {
                            child.add_revoke_response(rem)
                        }
                    }
                }
            }

            OldCaEvtDet::ChildUpdatedIdCert(child, cert) => self.children.get_mut(&child).unwrap().set_id_cert(cert),

            OldCaEvtDet::ChildUpdatedResources(child, resources) => {
                self.children.get_mut(&child).unwrap().set_resources(resources)
            }

            OldCaEvtDet::ChildRemoved(child) => {
                self.children.remove(&child);
            }

            //-----------------------------------------------------------------------
            // Being a child
            //-----------------------------------------------------------------------
            OldCaEvtDet::IdUpdated(id) => {
                self.id = id;
            }
            OldCaEvtDet::ParentAdded(handle, info) => {
                self.parents.insert(handle, info);
            }
            OldCaEvtDet::ParentUpdated(handle, info) => {
                self.parents.insert(handle, info);
            }
            OldCaEvtDet::ParentRemoved(handle, _deltas) => {
                self.parents.remove(&handle);
                self.resources.retain(|_, rc| rc.parent_handle != handle);
            }

            OldCaEvtDet::ResourceClassAdded(name, rc) => {
                self.next_class_name += 1;
                self.resources.insert(name, rc);
            }
            OldCaEvtDet::ResourceClassRemoved(name, _delta, _parent, _revocations) => {
                self.resources.remove(&name);
            }
            OldCaEvtDet::CertificateRequested(name, req, status) => {
                self.resources.get_mut(&name).unwrap().add_request(status, req);
            }
            OldCaEvtDet::CertificateReceived(class_name, key_id, cert) => {
                self.resources.get_mut(&class_name).unwrap().received_cert(key_id, cert);
            }

            //-----------------------------------------------------------------------
            // Key Life Cycle
            //-----------------------------------------------------------------------
            OldCaEvtDet::KeyRollPendingKeyAdded(class_name, key_id) => {
                self.resources.get_mut(&class_name).unwrap().pending_key_added(key_id);
            }
            OldCaEvtDet::KeyPendingToNew(rcn, key, _delta) => {
                self.resources.get_mut(&rcn).unwrap().pending_key_to_new(key);
            }
            OldCaEvtDet::KeyPendingToActive(rcn, key, _delta) => {
                self.resources.get_mut(&rcn).unwrap().pending_key_to_active(key);
            }
            OldCaEvtDet::KeyRollActivated(class_name, revoke_req) => {
                self.resources
                    .get_mut(&class_name)
                    .unwrap()
                    .new_key_activated(revoke_req);
            }
            OldCaEvtDet::KeyRollFinished(class_name, _delta) => {
                self.resources.get_mut(&class_name).unwrap().old_key_removed();
            }
            OldCaEvtDet::UnexpectedKeyFound(_, _) => {
                // no action needed, this is marked to flag that a key may be removed
            }

            //-----------------------------------------------------------------------
            // Route Authorizations
            //-----------------------------------------------------------------------
            OldCaEvtDet::RouteAuthorizationAdded(update) => self.routes.add(update),
            OldCaEvtDet::RouteAuthorizationRemoved(removal) => {
                self.routes.remove(&removal);
            }
            OldCaEvtDet::RoasUpdated(rcn, updates) => self.resources.get_mut(&rcn).unwrap().roas_updated(updates),

            //-----------------------------------------------------------------------
            // Publication
            //-----------------------------------------------------------------------
            OldCaEvtDet::ObjectSetUpdated(class_name, delta_map) => {
                let rc = self.resources.get_mut(&class_name).unwrap();
                for (key_id, delta) in delta_map.into_iter() {
                    rc.apply_delta(delta, key_id);
                }
            }
            OldCaEvtDet::RepoUpdated(contact) => {
                if let Some(current) = &self.repository {
                    self.repository_pending_withdraw = Some(current.clone())
                }
                self.repository = Some(contact);
            }
            OldCaEvtDet::RepoCleaned(_) => {
                self.repository_pending_withdraw = None;
            }

            //-----------------------------------------------------------------------
            // Resource Tagged Attestations
            //-----------------------------------------------------------------------
            OldCaEvtDet::RtaPrepared(_name, _prepared) => {
                // no-op
            }
            OldCaEvtDet::RtaSigned(_name, _signed) => {
                // no-op
            }
        }
    }

    fn process_command(&self, _command: Self::Command) -> Result<Vec<Self::Event>, Self::Error> {
        unreachable!("We will not apply commands for this migration")
    }
}

impl OldCertAuth {
    pub fn ca_objects(&self, repo_manager: &RepositoryManager) -> Result<CaObjects, PrepareUpgradeError> {
        let objects = self
            .resources
            .iter()
            .flat_map(|(rcn, rc)| {
                rc.resource_class_state()
                    .map(|state| (rcn.clone(), ResourceClassObjects::new(state)))
            })
            .collect();

        let repo = match &self.repository {
            None => None,
            Some(old) => match old {
                OldRepositoryContact::Embedded(_) => {
                    let res = repo_manager.repository_response(&self.handle)?;
                    Some(RepositoryContact::new(res))
                }
                OldRepositoryContact::Rfc8181(res) => Some(RepositoryContact::new(res.clone())),
            },
        };

        Ok(CaObjects::new(self.handle.clone(), repo, objects))
    }
}

#[derive(Clone, Debug, Deserialize, Eq, PartialEq, Serialize)]
pub struct Rfc8183Id {
    key: KeyIdentifier, // convenient (and efficient) access
    cert: IdCert,
}

impl From<Rfc8183Id> for ca::Rfc8183Id {
    fn from(old: Rfc8183Id) -> Self {
        ca::Rfc8183Id::new(old.cert)
    }
}

#[derive(Clone, Debug, Deserialize, Eq, PartialEq, Serialize)]
#[allow(clippy::large_enum_variant)]
#[serde(rename_all = "snake_case")]
pub enum OldRepositoryContact {
    Embedded(RepoInfo),
    Rfc8181(rfc8183::RepositoryResponse),
}

impl OldRepositoryContact {
    fn embedded(info: RepoInfo) -> Self {
        OldRepositoryContact::Embedded(info)
    }
}
#[derive(Clone, Debug, Deserialize, Eq, PartialEq, Serialize)]
#[allow(clippy::large_enum_variant)]
#[serde(rename_all = "snake_case")]
pub enum OldParentCaContact {
    Ta(TaCertDetails),
    Embedded,
    Rfc6492(rfc8183::ParentResponse),
}

#[derive(Clone, Debug, Deserialize, Eq, PartialEq, Serialize)]
pub struct OldResourceClass {
    name: ResourceClassName,
    name_space: String,

    parent_handle: ParentHandle,
    parent_rc_name: ResourceClassName,

    roas: OldRoas,
    certificates: OldChildCertificates,

    last_key_change: Time,
    key_state: OldKeyState,
}

impl OldResourceClass {
    pub fn for_ta(parent_rc_name: ResourceClassName, pending_key: KeyIdentifier) -> Self {
        OldResourceClass {
            name: parent_rc_name.clone(),
            name_space: parent_rc_name.to_string(),
            parent_handle: ta_handle(),
            parent_rc_name,
            roas: OldRoas::default(),
            certificates: OldChildCertificates::default(),
            last_key_change: Time::now(),
            key_state: OldKeyState::pending(pending_key),
        }
    }

    pub fn resource_class_state(&self) -> Option<ResourceClassKeyState> {
        let roas = self.roas.roa_objects();
        let certs: HashMap<ObjectName, PublishedCert> = self
            .certificates
            .inner
            .values()
            .map(|i| (ObjectName::from(i.cert()), i.clone().into()))
            .collect();

        match &self.key_state {
            OldKeyState::Pending(_) => None,

            OldKeyState::Active(current) | OldKeyState::RollPending(_, current) => Some(
                ResourceClassKeyState::current(Self::object_set_for_current(current, roas, certs)),
            ),
            OldKeyState::RollNew(new, current) => Some(ResourceClassKeyState::staging(
                Self::object_set_for_certified_key(new),
                Self::object_set_for_current(current, roas, certs),
            )),

            OldKeyState::RollOld(current, old) => Some(ResourceClassKeyState::old(
                Self::object_set_for_current(current, roas, certs),
                Self::object_set_for_certified_key(&old.key),
            )),
        }
    }

    pub fn into_added_event(self) -> Result<CaEvtDet, PrepareUpgradeError> {
        let pending_key = match self.key_state {
            OldKeyState::Pending(pending) => Some(pending),
            _ => None,
        }
        .ok_or_else(|| PrepareUpgradeError::custom("Added a resource class which is not in state pending."))?
        .key_id;

        let (resource_class_name, parent, parent_resource_class_name) =
            (self.name, self.parent_handle, self.parent_rc_name);

        Ok(CaEvtDet::ResourceClassAdded {
            resource_class_name,
            parent,
            parent_resource_class_name,
            pending_key,
        })
    }

    fn object_set_for_current(
        key: &OldCertifiedKey,
        roas: HashMap<ObjectName, PublishedRoa>,
        certs: HashMap<ObjectName, PublishedCert>,
    ) -> CurrentKeyObjectSet {
        let basic = Self::object_set_for_certified_key(key);
        CurrentKeyObjectSet::new(basic, roas, HashMap::new(), certs)
    }

    fn object_set_for_certified_key(key: &OldCertifiedKey) -> BasicKeyObjectSet {
        let current_set = key.current_set.clone();

        let manifest = Manifest::decode(current_set.manifest_info.current.content().to_bytes(), true)
            .unwrap()
            .into();

        let crl = Crl::decode(current_set.crl_info.current.content().to_bytes())
            .unwrap()
            .into();

        BasicKeyObjectSet::new(
            key.incoming_cert.clone(),
            current_set.number,
            current_set.revocations,
            manifest,
            crl,
        )
    }

    pub fn apply_delta(&mut self, delta: CurrentObjectSetDelta, key_id: KeyIdentifier) {
        self.key_state.apply_delta(delta, key_id);
    }

    /// Marks the ROAs as updated from a RoaUpdated event.
    pub fn roas_updated(&mut self, updates: RoaUpdates) {
        self.roas.updated(updates);
    }

    pub fn key_revoked(&mut self, key: &KeyIdentifier) {
        self.certificates.key_revoked(key);
    }

    pub fn certificate_issued(&mut self, issued: IssuedCert) {
        self.certificates.certificate_issued(issued);
    }

    /// Adds a request to an existing key for future reference.
    pub fn add_request(&mut self, key_id: KeyIdentifier, req: IssuanceRequest) {
        self.key_state.add_request(key_id, req);
    }

    /// This function marks a certificate as received.
    pub fn received_cert(&mut self, key_id: KeyIdentifier, cert: RcvdCert) {
        // if there is a pending key, then we need to do some promotions..
        match &mut self.key_state {
            OldKeyState::Pending(_pending) => panic!("Would have received KeyPendingToActive event"),
            OldKeyState::Active(current) => {
                current.set_incoming_cert(cert);
            }
            OldKeyState::RollPending(_pending, current) => {
                current.set_incoming_cert(cert);
            }
            OldKeyState::RollNew(new, current) => {
                if new.key_id == key_id {
                    new.set_incoming_cert(cert);
                } else {
                    current.set_incoming_cert(cert);
                }
            }
            OldKeyState::RollOld(current, old) => {
                if current.key_id == key_id {
                    current.set_incoming_cert(cert);
                } else {
                    old.key.set_incoming_cert(cert);
                }
            }
        }
    }

    /// Adds a pending key.
    pub fn pending_key_added(&mut self, key_id: KeyIdentifier) {
        match &self.key_state {
            OldKeyState::Active(current) => {
                let pending = OldPendingKey { key_id, request: None };
                self.key_state = OldKeyState::RollPending(pending, current.clone())
            }
            _ => panic!("Should never create event to add key when roll in progress"),
        }
    }

    /// Moves a pending key to new
    pub fn pending_key_to_new(&mut self, new: OldCertifiedKey) {
        match &self.key_state {
            OldKeyState::RollPending(_pending, current) => {
                self.key_state = OldKeyState::RollNew(new, current.clone());
            }
            _ => panic!("Cannot move pending to new, if state is not roll pending"),
        }
    }

    /// Moves a pending key to current
    pub fn pending_key_to_active(&mut self, new: OldCertifiedKey) {
        match &self.key_state {
            OldKeyState::Pending(_pending) => {
                self.key_state = OldKeyState::Active(new);
            }
            _ => panic!("Cannot move pending to active, if state is not pending"),
        }
    }

    /// Activates the new key
    pub fn new_key_activated(&mut self, revoke_req: RevocationRequest) {
        match &self.key_state {
            OldKeyState::RollNew(new, current) => {
                let old_key = OldOldKey {
                    key: current.clone(),
                    revoke_req,
                };
                self.key_state = OldKeyState::RollOld(new.clone(), old_key);
            }
            _ => panic!("Should never create event to activate key when no roll in progress"),
        }
    }

    /// Removes the old key, we return the to the state where there is one active key.
    pub fn old_key_removed(&mut self) {
        match &self.key_state {
            OldKeyState::RollOld(current, _old) => {
                self.key_state = OldKeyState::Active(current.clone());
            }
            _ => panic!("Should never create event to remove old key, when there is none"),
        }
    }
}

#[derive(Clone, Debug, Deserialize, Eq, PartialEq, Serialize)]
pub struct OldRoas {
    #[serde(alias = "inner", skip_serializing_if = "HashMap::is_empty", default = "HashMap::new")]
    simple: HashMap<RouteAuthorization, RoaInfo>,

    #[serde(skip_serializing_if = "HashMap::is_empty", default = "HashMap::new")]
    aggregate: HashMap<RoaAggregateKey, AggregateRoaInfo>,
}

impl Default for OldRoas {
    fn default() -> Self {
        OldRoas {
            simple: HashMap::new(),
            aggregate: HashMap::new(),
        }
    }
}

impl OldRoas {
    pub fn updated(&mut self, updates: RoaUpdates) {
        let (updated, removed, aggregate_updated, aggregate_removed) = updates.unpack();

        for (auth, info) in updated.into_iter() {
            self.simple.insert(auth, info);
        }

        for auth in removed.keys() {
            self.simple.remove(auth);
        }

        for (key, aggregate) in aggregate_updated.into_iter() {
            self.aggregate.insert(key, aggregate);
        }

        for key in aggregate_removed.keys() {
            self.aggregate.remove(key);
        }
    }

    pub fn roa_objects(&self) -> HashMap<ObjectName, PublishedRoa> {
        let mut res = HashMap::new();

        for (key, roa_info) in &self.simple {
            let name = ObjectName::from(key);
            let roa = roa_info.roa().unwrap();

            res.insert(name, PublishedRoa::new(roa));
        }

        for (key, agg) in &self.aggregate {
            let name = ObjectName::from(key);
            let roa_info = &agg.roa;
            let roa = roa_info.roa().unwrap();

            res.insert(name, PublishedRoa::new(roa));
        }

        res
    }
}

#[derive(Clone, Debug, Deserialize, Eq, PartialEq, Serialize)]
pub struct OldReplacedObject {
    revocation: Revocation,
    hash: HexEncodedHash,
}

#[derive(Clone, Debug, Default, Deserialize, Eq, PartialEq, Serialize)]
pub struct OldChildCertificates {
    inner: HashMap<KeyIdentifier, IssuedCert>,
}

impl OldChildCertificates {
    pub fn key_revoked(&mut self, key: &KeyIdentifier) {
        self.inner.remove(key);
    }

    pub fn certificate_issued(&mut self, issued: IssuedCert) {
        self.inner.insert(issued.cert().subject_key_identifier(), issued);
    }
}

#[derive(Clone, Debug, Deserialize, Eq, PartialEq, Serialize)]
pub struct OldChildDetails {
    pub id_cert: Option<IdCert>,
    pub resources: ResourceSet,
    used_keys: HashMap<KeyIdentifier, OldLastResponse>,
}

impl OldChildDetails {
    pub fn is_issued(&self, ki: &KeyIdentifier) -> bool {
        matches!(self.used_keys.get(ki), Some(OldLastResponse::Current(_)))
    }

    pub fn set_id_cert(&mut self, id_cert: IdCert) {
        self.id_cert = Some(id_cert);
    }

    pub fn set_resources(&mut self, resources: ResourceSet) {
        self.resources = resources;
    }

    pub fn add_issue_response(&mut self, rcn: ResourceClassName, ki: KeyIdentifier) {
        self.used_keys.insert(ki, OldLastResponse::Current(rcn));
    }

    pub fn add_revoke_response(&mut self, ki: KeyIdentifier) {
        self.used_keys.insert(ki, OldLastResponse::Revoked);
    }
}

#[derive(Clone, Debug, Deserialize, Eq, PartialEq, Serialize)]
#[allow(clippy::large_enum_variant)]
#[serde(rename_all = "snake_case")]
pub enum OldLastResponse {
    Current(ResourceClassName),
    Revoked,
}

#[derive(Clone, Debug, Deserialize, Eq, PartialEq, Serialize)]
pub struct OldRoutes {
    map: HashMap<RouteAuthorization, RouteInfo>,
}

impl OldRoutes {
    /// Adds a new authorization, or updates an existing one.
    pub fn add(&mut self, auth: RouteAuthorization) {
        self.map.insert(auth, RouteInfo::default());
    }

    /// Removes an authorization
    pub fn remove(&mut self, auth: &RouteAuthorization) -> bool {
        self.map.remove(auth).is_some()
    }
}

impl Default for OldRoutes {
    fn default() -> Self {
        OldRoutes { map: HashMap::new() }
    }
}

#[derive(Clone, Debug, Deserialize, Eq, PartialEq, Serialize)]
pub struct RouteInfo {
    since: Time, // authorization first added by user

    #[serde(skip_serializing_if = "Option::is_none")]
    group: Option<u32>,
}

impl Default for RouteInfo {
    fn default() -> Self {
        RouteInfo {
            since: Time::now(),
            group: None,
        }
    }
}

#[derive(Clone, Debug, Deserialize, Eq, Serialize, PartialEq)]
#[allow(clippy::large_enum_variant)]
#[serde(rename_all = "snake_case")]
pub enum OldKeyState {
    Pending(OldPendingKey),
    Active(CurrentKey),
    RollPending(OldPendingKey, CurrentKey),
    RollNew(NewKey, CurrentKey),
    RollOld(CurrentKey, OldOldKey),
}

impl OldKeyState {
    fn pending(key_id: KeyIdentifier) -> Self {
        OldKeyState::Pending(OldPendingKey { key_id, request: None })
    }

    pub fn apply_delta(&mut self, delta: CurrentObjectSetDelta, key_id: KeyIdentifier) {
        match self {
            OldKeyState::Pending(_pending) => panic!("Should never have delta for pending"),
            OldKeyState::Active(current) => current.apply_delta(delta),
            OldKeyState::RollPending(_pending, current) => current.apply_delta(delta),
            OldKeyState::RollNew(new, current) => {
                if new.key_id == key_id {
                    new.apply_delta(delta)
                } else {
                    current.apply_delta(delta)
                }
            }
            OldKeyState::RollOld(current, old) => {
                if current.key_id == key_id {
                    current.apply_delta(delta)
                } else {
                    old.key.apply_delta(delta)
                }
            }
        }
    }

    pub fn add_request(&mut self, key_id: KeyIdentifier, req: IssuanceRequest) {
        match self {
            OldKeyState::Pending(pending) => pending.add_request(req),
            OldKeyState::Active(current) => current.add_request(req),
            OldKeyState::RollPending(pending, current) => {
                if pending.key_id == key_id {
                    pending.add_request(req)
                } else {
                    current.add_request(req)
                }
            }
            OldKeyState::RollNew(new, current) => {
                if new.key_id == key_id {
                    new.add_request(req)
                } else {
                    current.add_request(req)
                }
            }
            OldKeyState::RollOld(current, old) => {
                if current.key_id == key_id {
                    current.add_request(req)
                } else {
                    old.key.add_request(req)
                }
            }
        }
    }
}

#[derive(Clone, Debug, Deserialize, Eq, PartialEq, Serialize)]
pub struct OldPendingKey {
    key_id: KeyIdentifier,
    request: Option<IssuanceRequest>,
}

impl OldPendingKey {
    pub fn add_request(&mut self, req: IssuanceRequest) {
        self.request = Some(req)
    }
    pub fn clear_request(&mut self) {
        self.request = None
    }
}

#[derive(Clone, Debug, Deserialize, Eq, Serialize, PartialEq)]
pub struct OldOldKey {
    key: OldCertifiedKey,
    revoke_req: RevocationRequest,
}

type NewKey = OldCertifiedKey;
type CurrentKey = OldCertifiedKey;

#[derive(Clone, Debug, Deserialize, Eq, PartialEq, Serialize)]
pub struct OldCertifiedKey {
    key_id: KeyIdentifier,
    incoming_cert: RcvdCert,
    current_set: OldCurrentObjectSet,
    request: Option<IssuanceRequest>,
}

impl From<OldCertifiedKey> for ca::CertifiedKey {
    fn from(old: OldCertifiedKey) -> Self {
        ca::CertifiedKey::new(old.key_id, old.incoming_cert, old.request)
    }
}

impl OldCertifiedKey {
    pub fn set_incoming_cert(&mut self, incoming_cert: RcvdCert) {
        self.request = None;
        self.incoming_cert = incoming_cert;
    }

    pub fn apply_delta(&mut self, delta: CurrentObjectSetDelta) {
        self.current_set.apply_delta(delta)
    }

    pub fn add_request(&mut self, req: IssuanceRequest) {
        self.request = Some(req)
    }
}

#[derive(Clone, Debug, Deserialize, Eq, PartialEq, Serialize)]
pub struct OldCurrentObjectSet {
    number: u64,
    revocations: Revocations,
    manifest_info: OldManifestInfo,
    crl_info: OldCrlInfo,
}

impl OldCurrentObjectSet {
    pub fn apply_delta(&mut self, delta: CurrentObjectSetDelta) {
        self.number = delta.number;
        self.revocations.apply_delta(delta.revocations_delta);
        self.manifest_info = delta.manifest_info;
        self.crl_info = delta.crl_info;
    }
}

#[derive(Clone, Debug, Deserialize, Eq, PartialEq, Serialize)]
pub struct OldManifestInfo {
    name: ObjectName,
    current: CurrentObject,
    next_update: Time,
    old: Option<HexEncodedHash>,
}

#[derive(Clone, Debug, Deserialize, Eq, PartialEq, Serialize)]
pub struct OldCrlInfo {
    name: ObjectName, // can be derived from CRL, but keeping in mem saves cpu
    current: CurrentObject,
    old: Option<HexEncodedHash>,
}<|MERGE_RESOLUTION|>--- conflicted
+++ resolved
@@ -36,44 +36,16 @@
 pub struct CaObjectsMigration;
 
 impl CaObjectsMigration {
-<<<<<<< HEAD
-    pub fn migrate(
+    pub fn prepare(
+        mode: UpgradeMode,
         config: Arc<Config>,
         repo_manager: RepositoryManager,
         signer: Arc<KrillSigner>,
     ) -> UpgradeResult<()> {
-=======
-    pub fn prepare(mode: UpgradeMode, config: Arc<Config>, repo_manager: RepositoryManager) -> UpgradeResult<()> {
->>>>>>> 820f1c76
         let repo_manager = Arc::new(repo_manager);
         let current_kv_store = KeyValueStore::disk(&config.data_dir, CASERVER_DIR)?;
         let new_kv_store = KeyValueStore::disk(&config.upgrade_data_dir(), CASERVER_DIR)?;
         let new_agg_store = AggregateStore::<ca::CertAuth>::disk(&config.upgrade_data_dir(), CASERVER_DIR)?;
-
-<<<<<<< HEAD
-        if store.version_is_before(KrillVersion::release(0, 6, 0))? {
-            Err(UpgradeError::custom("Cannot upgrade Krill installations from before version 0.6.0. Please upgrade to any version ranging from 0.6.0 to 0.8.1 first, and then upgrade to this version."))
-        } else if store.version_is_before(KrillVersion::candidate(0, 9, 0, 1))? {
-            info!("Krill version is older than 0.9.0-RC1, will now upgrade data structures.");
-
-            // Populate object store which will contain all objects produced by CAs, while we are
-            // at it.. return the information we will need in case we need to convert embedded child-parent
-            // CA relationships to use RFC 6492.
-            let derived_embedded_ca_info_map = Self::populate_ca_objects_store(config, repo_manager.clone(), signer)?;
-
-            // Migrate existing CAs to the new data structure, commands and events
-            CasStoreMigration {
-                store,
-                ca_store,
-                repo_manager,
-                derived_embedded_ca_info_map,
-            }
-            .migrate()
-        } else {
-            debug!("Krill is up to date, no CA data migration needed.");
-            Ok(())
-=======
-        let signer = Arc::new(KrillSigner::build(&config.data_dir)?);
 
         info!("Prepare upgraded CA data structures.");
 
@@ -89,7 +61,6 @@
             new_agg_store,
             repo_manager,
             derived_embedded_ca_info_map,
->>>>>>> 820f1c76
         }
         .prepare_new_data(mode)
     }
