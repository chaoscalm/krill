--- conflicted
+++ resolved
@@ -1,10 +1,7 @@
-<<<<<<< HEAD
+#![type_length_limit = "5000000"]
+
 #[macro_use]
 extern crate async_trait;
-=======
-#![type_length_limit = "1500000"]
-
->>>>>>> 58e57afd
 extern crate base64;
 #[macro_use]
 extern crate bcder;
