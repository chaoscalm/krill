--- conflicted
+++ resolved
@@ -9,13 +9,8 @@
 
 use rpki::x509::Time;
 
-<<<<<<< HEAD
 use crate::commons::{actor::Actor, api::Handle};
-=======
-use crate::commons::api::Handle;
->>>>>>> 5efe2fa3
 use crate::commons::bgp::BgpAnalyser;
-use crate::constants::ACTOR_KRILL;
 #[cfg(feature = "multi-user")]
 use crate::daemon::auth::common::session::LoginSessionCache;
 use crate::daemon::ca::CaServer;
@@ -64,13 +59,6 @@
         config: &Config,
         actor: &Actor,
     ) -> Self {
-<<<<<<< HEAD
-        let event_sh = make_event_sh(event_queue, caserver.clone(), pubserver.clone(), config.test_mode, actor.clone());
-        let republish_sh = make_republish_sh(caserver.clone(), actor.clone());
-        let ca_refresh_sh = make_ca_refresh_sh(caserver.clone(), config.ca_refresh, actor.clone());
-        let announcements_refresh_sh = make_announcements_refresh_sh(bgp_analyser);
-        let archive_old_commands_sh = make_archive_old_commands_sh(caserver, pubserver, config.archive_threshold_days, actor.clone());
-=======
         let mut cas_event_triggers = None;
         let mut cas_republish = None;
         let mut cas_refresh = None;
@@ -81,15 +69,15 @@
                 caserver.clone(),
                 pubserver.clone(),
                 config.testbed_enabled(),
+                actor.clone(),
             ));
 
-            cas_republish = Some(make_cas_republish(caserver.clone()));
-            cas_refresh = Some(make_cas_refresh(caserver.clone(), config.ca_refresh));
+            cas_republish = Some(make_cas_republish(caserver.clone(), actor.clone()));
+            cas_refresh = Some(make_cas_refresh(caserver.clone(), config.ca_refresh, actor.clone()));
         }
 
         let announcements_refresh = make_announcements_refresh(bgp_analyser);
-        let archive_old_commands = make_archive_old_commands(caserver, pubserver, config.archive_threshold_days);
->>>>>>> 5efe2fa3
+        let archive_old_commands = make_archive_old_commands(caserver, pubserver, config.archive_threshold_days, actor.clone());
         #[cfg(feature = "multi-user")]
         let login_cache_sweeper_sh = make_login_cache_sweeper_sh(login_session_cache);
 
@@ -245,11 +233,7 @@
     }
 }
 
-<<<<<<< HEAD
-fn make_republish_sh(caserver: Arc<CaServer>, actor: Actor) -> ScheduleHandle {
-=======
-fn make_cas_republish(caserver: Arc<CaServer>) -> ScheduleHandle {
->>>>>>> 5efe2fa3
+fn make_cas_republish(caserver: Arc<CaServer>, actor: Actor) -> ScheduleHandle {
     let mut scheduler = clokwerk::Scheduler::new();
     scheduler.every(2.minutes()).run(move || {
         let mut rt = Runtime::new().unwrap();
@@ -263,11 +247,7 @@
     scheduler.watch_thread(Duration::from_millis(100))
 }
 
-<<<<<<< HEAD
-fn make_ca_refresh_sh(caserver: Arc<CaServer>, refresh_rate: u32, actor: Actor) -> ScheduleHandle {
-=======
-fn make_cas_refresh(caserver: Arc<CaServer>, refresh_rate: u32) -> ScheduleHandle {
->>>>>>> 5efe2fa3
+fn make_cas_refresh(caserver: Arc<CaServer>, refresh_rate: u32, actor: Actor) -> ScheduleHandle {
     let mut scheduler = clokwerk::Scheduler::new();
     scheduler.every(refresh_rate.seconds()).run(move || {
         let mut rt = Runtime::new().unwrap();
@@ -303,15 +283,10 @@
         let mut rt = Runtime::new().unwrap();
         rt.block_on(async {
             if let Some(days) = archive_threshold_days {
-<<<<<<< HEAD
-                if let Err(e) = caserver.archive_old_commands(days, &actor).await {
-                    error!("Failed to archive old CA commands: {}", e)
-=======
                 if let Some(caserver) = caserver.as_ref() {
-                    if let Err(e) = caserver.archive_old_commands(days).await {
+                    if let Err(e) = caserver.archive_old_commands(days, &actor).await {
                         error!("Failed to archive old CA commands: {}", e)
                     }
->>>>>>> 5efe2fa3
                 }
 
                 if let Some(pubserver) = pubserver.as_ref() {
