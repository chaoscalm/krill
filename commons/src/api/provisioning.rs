--- conflicted
+++ resolved
@@ -4,11 +4,7 @@
 use rpki::csr::Csr;
 use rpki::uri;
 use rpki::resources::{AsResources, Ipv4Resources, Ipv6Resources};
-<<<<<<< HEAD
 use rpki::crypto::{PublicKey, KeyIdentifier};
-=======
-use rpki::crypto::PublicKey;
->>>>>>> f622c145
 
 pub const DFLT_CLASS: &str = "all";
 
@@ -84,7 +80,6 @@
         issued: Vec<IssuedCert>
     ) -> Self {
         EntitlementClass { class_name, issuer, resource_set, not_after, issued }
-<<<<<<< HEAD
     }
 
     fn unwrap(
@@ -98,23 +93,6 @@
             self.issued
         )
     }
-
-=======
-    }
-
-    fn unwrap(
-        self
-    ) -> (String, SigningCert, ResourceSet, Time, Vec<IssuedCert>) {
-        (
-            self.class_name,
-            self.issuer,
-            self.resource_set,
-            self.not_after,
-            self.issued
-        )
-    }
-
->>>>>>> f622c145
     pub fn class_name(&self) -> &str { &self.class_name }
     pub fn issuer(&self) -> &SigningCert { &self.issuer }
     pub fn resource_set(&self) -> &ResourceSet { &self.resource_set }
@@ -406,5 +384,4 @@
 
     pub fn class_name(&self) -> &str { &self.class_name }
     pub fn key(&self) -> &KeyIdentifier { &self.key }
-}
-
+}