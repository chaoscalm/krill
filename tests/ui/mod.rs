#[cfg(feature = "multi-user")]
mod openid_connect_mock;

use tokio::task;

use std::env;
use std::path::PathBuf;
use std::process::Command;
use std::sync::Arc;

use krill::constants::*;
use krill::daemon::config::Config;
use krill::daemon::http::server;
use krill::daemon::krillserver::KrillMode;
use krill::test::*;

pub async fn run_krill_ui_test(test_name: &str, _with_openid_server: bool) {
    #[cfg(feature = "multi-user")]
    let mock_server_join_handle = if _with_openid_server {
        openid_connect_mock::start().await
    } else {
        None
    };

    do_run_krill_ui_test(test_name).await;

    #[cfg(feature = "multi-user")]
    if _with_openid_server {
        openid_connect_mock::stop(mock_server_join_handle).await;
    }
}

async fn do_run_krill_ui_test(test_name: &str) {
    let dir = sub_dir(&PathBuf::from("work"));
    let test_dir = dir.to_string_lossy().to_string();

    env::set_var(KRILL_ENV_TEST_ANN, "1");

    let data_dir = PathBuf::from(test_dir);
    let mut config = Config::read_config(&format!("test-resources/ui/{}.conf", test_name)).unwrap();
    config.set_data_dir(data_dir);
    config.init_logging().unwrap();
    config.verify().unwrap();

<<<<<<< HEAD
    tokio::spawn(server::start(Some(config)));

    eprintln!("Waiting for Krill server to start");
    assert!(server_ready().await);
=======
    tokio::spawn(server::start_krill_daemon(Arc::new(config), KrillMode::Testbed));
    println!("Waiting for Krill server to start");
    assert!(krill_server_ready().await);
>>>>>>> 5efe2fa3

    let test_name = test_name.to_string();

    task::spawn_blocking(move || {
        // NOTE: the directory mentioned here must be the same as the directory
        // mentioned in the tests/ui/cypress_plugins/index.js file in the
        // "integrationFolder" property otherwise Cypress mysteriously complains
        // that it cannot find the spec file.
        let cypress_spec_path = format!("tests/ui/cypress_specs/{}.js", test_name);

        Command::new("docker")
            .arg("run")
            .arg("--rm")
            .arg("--net=host")
            .arg("--ipc=host")
            .arg("-v")
            .arg(format!("{}:/e2e", env::current_dir().unwrap().display()))
            .arg("-w")
            .arg("/e2e")
            .arg("cypress/included:5.5.0")
            .arg("--browser")
            .arg("chrome")
            .arg("--spec")
            .arg(cypress_spec_path)
            .status()
            .expect("Failed to run Cypress Docker UI test suite");
    })
    .await
    .unwrap();
}<|MERGE_RESOLUTION|>--- conflicted
+++ resolved
@@ -42,16 +42,9 @@
     config.init_logging().unwrap();
     config.verify().unwrap();
 
-<<<<<<< HEAD
-    tokio::spawn(server::start(Some(config)));
-
-    eprintln!("Waiting for Krill server to start");
-    assert!(server_ready().await);
-=======
     tokio::spawn(server::start_krill_daemon(Arc::new(config), KrillMode::Testbed));
     println!("Waiting for Krill server to start");
     assert!(krill_server_ready().await);
->>>>>>> 5efe2fa3
 
     let test_name = test_name.to_string();
 
