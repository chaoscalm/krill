--- conflicted
+++ resolved
@@ -25,7 +25,6 @@
 
 # Changelog
 
-<<<<<<< HEAD
 ## 0.13.0 RC1
 
 In this release we introduce an API to set up CAs, and signed objects such as
@@ -37,7 +36,7 @@
 It was inaccurate (usually 8 hours off), and not very informative. More useful
 metrics are still provided: last exchange and last successful exchange. If these
 times differ, then there is an issue that may need attention.
-=======
+
 ## 0.12.3 'Sakura'
 
 This release contains a feature that enables Publication Server operators to
@@ -49,7 +48,6 @@
 is no need to upgrade to this version now.
 
 For more details see: https://github.com/NLnetLabs/krill/pull/1022
->>>>>>> 32f9b1c8
 
 ## 0.12.2 'Dijkstra'
 
